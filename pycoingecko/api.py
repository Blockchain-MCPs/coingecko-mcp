import json
import requests

from requests.adapters import HTTPAdapter
from requests.packages.urllib3.util.retry import Retry

from .utils import func_args_preprocessing


class CoinGeckoAPI:
    __API_URL_BASE = 'https://api.coingecko.com/api/v3/'

    def __init__(self, api_base_url=__API_URL_BASE):
        self.api_base_url = api_base_url
        self.request_timeout = 120

        self.session = requests.Session()
        retries = Retry(total=5, backoff_factor=0.5, status_forcelist=[502, 503, 504])
        self.session.mount('http://', HTTPAdapter(max_retries=retries))

    def __request(self, url):
        # print(url)
        try:
            response = self.session.get(url, timeout=self.request_timeout)
        except requests.exceptions.RequestException:
            raise

        try:
            response.raise_for_status()
            content = json.loads(response.content.decode('utf-8'))
            return content
        except Exception as e:
            # check if json (with error message) is returned
            try:
                content = json.loads(response.content.decode('utf-8'))
                raise ValueError(content)
            # if no json
            except json.decoder.JSONDecodeError:
                pass

            raise

    def __api_url_params(self, api_url, params, api_url_has_params=False):
        if params:
            # if api_url contains already params and there is already a '?' avoid
            # adding second '?' (api_url += '&' if '?' in api_url else '?'); causes
            # issues with request parametes (usually for endpoints with required
            # arguments passed as parameters)
            api_url += '&' if api_url_has_params else '?'
            for key, value in params.items():
                if type(value) == bool:
                    value = str(value).lower()

                api_url += "{0}={1}&".format(key, value)
            api_url = api_url[:-1]
        return api_url

    # ---------- PING ----------#
    def ping(self):
        """Check API server status"""

        api_url = '{0}ping'.format(self.api_base_url)
        return self.__request(api_url)

    # ---------- SIMPLE ----------#
    @func_args_preprocessing
    def get_price(self, ids, vs_currencies, **kwargs):
        """Get the current price of any cryptocurrencies in any other supported currencies that you need"""

        ids = ids.replace(' ', '')
        kwargs['ids'] = ids
        vs_currencies = vs_currencies.replace(' ', '')
        kwargs['vs_currencies'] = vs_currencies

        api_url = '{0}simple/price'.format(self.api_base_url)
        api_url = self.__api_url_params(api_url, kwargs)

        return self.__request(api_url)

    @func_args_preprocessing
    def get_token_price(self, id, contract_addresses, vs_currencies, **kwargs):
        """Get the current price of any tokens on this coin (ETH only at this stage as per api docs) in any other supported currencies that you need"""

        contract_addresses = contract_addresses.replace(' ', '')
        kwargs['contract_addresses'] = contract_addresses
        vs_currencies = vs_currencies.replace(' ', '')
        kwargs['vs_currencies'] = vs_currencies

        api_url = '{0}simple/token_price/{1}'.format(self.api_base_url, id)
        api_url = self.__api_url_params(api_url, kwargs)
        return self.__request(api_url)

    @func_args_preprocessing
    def get_supported_vs_currencies(self, **kwargs):
        """Get list of supported_vs_currencies"""

        api_url = '{0}simple/supported_vs_currencies'.format(self.api_base_url)
        api_url = self.__api_url_params(api_url, kwargs)

        return self.__request(api_url)

    # ---------- COINS ----------#
    @func_args_preprocessing
    def get_coins(self, **kwargs):
        """List all coins with data (name, price, market, developer, community, etc)"""

        api_url = '{0}coins'.format(self.api_base_url)
        # ['order', 'per_page', 'page', 'localization']
        api_url = self.__api_url_params(api_url, kwargs)

        return self.__request(api_url)

    @func_args_preprocessing
    def get_coins_list(self, **kwargs):
        """List all supported coins id, name and symbol (no pagination required)"""

        api_url = '{0}coins/list'.format(self.api_base_url)
        api_url = self.__api_url_params(api_url, kwargs)

        return self.__request(api_url)

    @func_args_preprocessing
    def get_coins_markets(self, vs_currency, **kwargs):
        """List all supported coins price, market cap, volume, and market related data"""

        kwargs['vs_currency'] = vs_currency

        api_url = '{0}coins/markets'.format(self.api_base_url)
        api_url = self.__api_url_params(api_url, kwargs)

        return self.__request(api_url)

    @func_args_preprocessing
    def get_coin_by_id(self, id, **kwargs):
        """Get current data (name, price, market, ... including exchange tickers) for a coin"""

        api_url = '{0}coins/{1}/'.format(self.api_base_url, id)
        api_url = self.__api_url_params(api_url, kwargs)

        return self.__request(api_url)

    @func_args_preprocessing
    def get_coin_ticker_by_id(self, id, **kwargs):
        """Get coin tickers (paginated to 100 items)"""

        api_url = '{0}coins/{1}/tickers'.format(self.api_base_url, id)
        api_url = self.__api_url_params(api_url, kwargs)

        return self.__request(api_url)

    @func_args_preprocessing
    def get_coin_history_by_id(self, id, date, **kwargs):
        """Get historical data (name, price, market, stats) at a given date for a coin"""

        kwargs['date'] = date

        api_url = '{0}coins/{1}/history'.format(self.api_base_url, id)
        api_url = self.__api_url_params(api_url, kwargs)

        return self.__request(api_url)

    @func_args_preprocessing
    def get_coin_market_chart_by_id(self, id, vs_currency, days, **kwargs):
        """Get historical market data include price, market cap, and 24h volume (granularity auto)"""

        api_url = '{0}coins/{1}/market_chart?vs_currency={2}&days={3}'.format(self.api_base_url, id, vs_currency, days)
        api_url = self.__api_url_params(api_url, kwargs, api_url_has_params=True)

        return self.__request(api_url)

    @func_args_preprocessing
    def get_coin_market_chart_range_by_id(self, id, vs_currency, from_timestamp, to_timestamp, **kwargs):
        """Get historical market data include price, market cap, and 24h volume within a range of timestamp (granularity auto)"""

        api_url = '{0}coins/{1}/market_chart/range?vs_currency={2}&from={3}&to={4}'.format(self.api_base_url, id,
                                                                                           vs_currency, from_timestamp,
                                                                                           to_timestamp)
        api_url = self.__api_url_params(api_url, kwargs, api_url_has_params=True)

        return self.__request(api_url)

    @func_args_preprocessing
    def get_coin_status_updates_by_id(self, id, **kwargs):
        """Get status updates for a given coin"""

        api_url = '{0}coins/{1}/status_updates'.format(self.api_base_url, id)
        api_url = self.__api_url_params(api_url, kwargs)

        return self.__request(api_url)
    
    @func_args_preprocessing
    def get_coin_ohlc_by_id(self, id, vs_currency, days, **kwargs):
        """Get coin's OHLC"""

        api_url = '{0}coins/{1}/ohlc?vs_currency={2}&days={3}'.format(self.api_base_url, id, vs_currency, days)
        api_url = self.__api_url_params(api_url, kwargs, api_url_has_params=True)

        return self.__request(api_url)

    # ---------- Contract ----------#
    @func_args_preprocessing
    def get_coin_info_from_contract_address_by_id(self, id, contract_address, **kwargs):
        """Get coin info from contract address"""

        api_url = '{0}coins/{1}/contract/{2}'.format(self.api_base_url, id, contract_address)
        api_url = self.__api_url_params(api_url, kwargs)

        return self.__request(api_url)

    @func_args_preprocessing
    def get_coin_market_chart_from_contract_address_by_id(self, id, contract_address, vs_currency, days, **kwargs):
        """Get historical market data include price, market cap, and 24h volume (granularity auto) from a contract address"""

        api_url = '{0}coins/{1}/contract/{2}/market_chart/?vs_currency={3}&days={4}'.format(self.api_base_url, id,
                                                                                            contract_address,
                                                                                            vs_currency, days)
        api_url = self.__api_url_params(api_url, kwargs, api_url_has_params=True)

        return self.__request(api_url)

    @func_args_preprocessing
    def get_coin_market_chart_range_from_contract_address_by_id(self, id, contract_address, vs_currency, from_timestamp,
                                                                to_timestamp, **kwargs):
        """Get historical market data include price, market cap, and 24h volume within a range of timestamp (granularity auto) from a contract address"""

        api_url = '{0}coins/{1}/contract/{2}/market_chart/range?vs_currency={3}&from={4}&to={5}'.format(
            self.api_base_url, id, contract_address, vs_currency, from_timestamp, to_timestamp)
        api_url = self.__api_url_params(api_url, kwargs)

        return self.__request(api_url)

    # ---------- EXCHANGES ----------#
    @func_args_preprocessing
    def get_exchanges_list(self, **kwargs):
        """List all exchanges"""

        api_url = '{0}exchanges'.format(self.api_base_url)
        api_url = self.__api_url_params(api_url, kwargs)

        return self.__request(api_url)

    @func_args_preprocessing
    def get_exchanges_id_name_list(self, **kwargs):
        """List all supported markets id and name (no pagination required)"""

        api_url = '{0}exchanges/list'.format(self.api_base_url)
        api_url = self.__api_url_params(api_url, kwargs)

        return self.__request(api_url)

    @func_args_preprocessing
    def get_exchanges_by_id(self, id, **kwargs):
        """Get exchange volume in BTC and tickers"""

        api_url = '{0}exchanges/{1}'.format(self.api_base_url, id)
        api_url = self.__api_url_params(api_url, kwargs)

        return self.__request(api_url)

    @func_args_preprocessing
    def get_exchanges_tickers_by_id(self, id, **kwargs):
        """Get exchange tickers (paginated, 100 tickers per page)"""

        api_url = '{0}exchanges/{1}/tickers'.format(self.api_base_url, id)
        api_url = self.__api_url_params(api_url, kwargs)

        return self.__request(api_url)

    @func_args_preprocessing
    def get_exchanges_status_updates_by_id(self, id, **kwargs):
        """Get status updates for a given exchange"""

        api_url = '{0}exchanges/{1}/status_updates'.format(self.api_base_url, id)
        api_url = self.__api_url_params(api_url, kwargs)

        return self.__request(api_url)

    @func_args_preprocessing
    def get_exchanges_volume_chart_by_id(self, id, days, **kwargs):
        """Get volume chart data for a given exchange"""

        kwargs['days'] = days

        api_url = '{0}exchanges/{1}/volume_chart'.format(self.api_base_url, id)
        api_url = self.__api_url_params(api_url, kwargs)

        return self.__request(api_url)

    # ---------- FINANCE ----------#
    @func_args_preprocessing
    def get_finance_platforms(self, **kwargs):
        """Get cryptocurrency finance platforms data"""

        api_url = '{0}finance_platforms'.format(self.api_base_url)
        api_url = self.__api_url_params(api_url, kwargs)

        return self.__request(api_url)

    @func_args_preprocessing
    def get_finance_products(self, **kwargs):
        """Get cryptocurrency finance products data"""

        api_url = '{0}finance_products'.format(self.api_base_url)
        api_url = self.__api_url_params(api_url, kwargs)

        return self.__request(api_url)

    # ---------- INDEXES ----------#
    @func_args_preprocessing
    def get_indexes(self, **kwargs):
        """List all market indexes"""

        api_url = '{0}indexes'.format(self.api_base_url)
        api_url = self.__api_url_params(api_url, kwargs)

        return self.__request(api_url)

<<<<<<< HEAD
    #def get_indexes_by_id(self, id, **kwargs):
    #    """Get market index by id"""
=======
    @func_args_preprocessing
    def get_indexes_by_id(self, id, **kwargs):
        """Get market index by id"""
>>>>>>> a4d7b7aa

    #    api_url = '{0}indexes/{1}'.format(self.api_base_url, id)
    #    api_url = self.__api_url_params(api_url, kwargs)

    #    return self.__request(api_url)

    @func_args_preprocessing
    def get_indexes_list(self, **kwargs):
        """List market indexes id and name"""

        api_url = '{0}indexes/list'.format(self.api_base_url)
        api_url = self.__api_url_params(api_url, kwargs)

        return self.__request(api_url)

    # ---------- DERIVATIVES ----------#
    @func_args_preprocessing
    def get_derivatives(self, **kwargs):
        """List all derivative tickers"""

        api_url = '{0}derivatives'.format(self.api_base_url)
        api_url = self.__api_url_params(api_url, kwargs)

        return self.__request(api_url)

    @func_args_preprocessing
    def get_derivatives_exchanges(self, **kwargs):
        """List all derivative tickers"""

        api_url = '{0}derivatives/exchanges'.format(self.api_base_url)
        api_url = self.__api_url_params(api_url, kwargs)

        return self.__request(api_url)

    @func_args_preprocessing
    def get_derivatives_exchanges_by_id(self, id, **kwargs):
        """List all derivative tickers"""

        api_url = '{0}derivatives/exchanges/{1}'.format(self.api_base_url, id)
        api_url = self.__api_url_params(api_url, kwargs)

        return self.__request(api_url)

    @func_args_preprocessing
    def get_derivatives_exchanges_list(self, **kwargs):
        """List all derivative tickers"""

        api_url = '{0}derivatives/exchanges/list'.format(self.api_base_url)
        api_url = self.__api_url_params(api_url, kwargs)

        return self.__request(api_url)

    # ---------- STATUS UPDATES ----------#
    @func_args_preprocessing
    def get_status_updates(self, **kwargs):
        """List all status_updates with data (description, category, created_at, user, user_title and pin)"""

        api_url = '{0}status_updates'.format(self.api_base_url)
        api_url = self.__api_url_params(api_url, kwargs)

        return self.__request(api_url)

    # ---------- EVENTS ----------#
    @func_args_preprocessing
    def get_events(self, **kwargs):
        """Get events, paginated by 100"""

        api_url = '{0}events'.format(self.api_base_url)
        api_url = self.__api_url_params(api_url, kwargs)

        return self.__request(api_url)

    @func_args_preprocessing
    def get_events_countries(self, **kwargs):
        """Get list of event countries"""

        api_url = '{0}events/countries'.format(self.api_base_url)
        api_url = self.__api_url_params(api_url, kwargs)

        return self.__request(api_url)

    @func_args_preprocessing
    def get_events_types(self, **kwargs):
        """Get list of event types"""

        api_url = '{0}events/types'.format(self.api_base_url)
        api_url = self.__api_url_params(api_url, kwargs)

        return self.__request(api_url)

    # ---------- EXCHANGE-RATES ----------#
    @func_args_preprocessing
    def get_exchange_rates(self, **kwargs):
        """Get BTC-to-Currency exchange rates"""

        api_url = '{0}exchange_rates'.format(self.api_base_url)
        api_url = self.__api_url_params(api_url, kwargs)

        return self.__request(api_url)
    
    # ---------- TRENDING ----------#
    @func_args_preprocessing
    def get_search_trending(self, **kwargs):
        """Get top 7 trending coin searches"""

        api_url = '{0}search/trending'.format(self.api_base_url)
        api_url = self.__api_url_params(api_url, kwargs)

        return self.__request(api_url)

    # ---------- GLOBAL ----------#
    @func_args_preprocessing
    def get_global(self, **kwargs):
        """Get cryptocurrency global data"""

        api_url = '{0}global'.format(self.api_base_url)
        api_url = self.__api_url_params(api_url, kwargs)

        return self.__request(api_url)['data']

    @func_args_preprocessing
    def get_global_decentralized_finance_defi(self, **kwargs):
        """Get cryptocurrency global decentralized finance(defi) data"""

        api_url = '{0}global/decentralized_finance_defi'.format(self.api_base_url)
        api_url = self.__api_url_params(api_url, kwargs)

        return self.__request(api_url)['data']
<|MERGE_RESOLUTION|>--- conflicted
+++ resolved
@@ -315,14 +315,9 @@
 
         return self.__request(api_url)
 
-<<<<<<< HEAD
+    #@func_args_preprocessing
     #def get_indexes_by_id(self, id, **kwargs):
     #    """Get market index by id"""
-=======
-    @func_args_preprocessing
-    def get_indexes_by_id(self, id, **kwargs):
-        """Get market index by id"""
->>>>>>> a4d7b7aa
 
     #    api_url = '{0}indexes/{1}'.format(self.api_base_url, id)
     #    api_url = self.__api_url_params(api_url, kwargs)
